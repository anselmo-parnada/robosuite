--- conflicted
+++ resolved
@@ -74,17 +74,11 @@
     'randomize_stiffness': True,
     'randomize_frictionloss': True,
     'randomize_damping': True,
-<<<<<<< HEAD
-    'stiffness_perturbation_ratio': 0.1,
-    'frictionloss_perturbation_size': 0.05,
-    'damping_perturbation_size': 0.01,
-=======
     'randomize_armature': True,
     'stiffness_perturbation_ratio': 0.1,
     'frictionloss_perturbation_size': 0.05,
     'damping_perturbation_size': 0.01,
     'armature_perturbation_size': 0.01,
->>>>>>> 241387d9
 }
 
 
